import { JsonProof } from 'o1js';
import { IMinAuthPlugin, IMinAuthPluginFactory } from '@lib/plugin';
import ProvePreimageProgram, {
  ProvePreimageProofClass
} from '../common/hashPreimageProof';
import { Router } from 'express';
import { z } from 'zod';
import * as R from 'fp-ts/Record';
import * as O from 'fp-ts/Option';
<<<<<<< HEAD
import { TsInterfaceType } from '@lib/common/interfaceKind';
=======
import { TsInterfaceType } from '@lib/plugin/fp/interfaceKind';
import * as fs from 'fs/promises';

const configurationSchema = z
  .object({
    roles: z.record(
      // FIXME: the key should be a valid poseidon hash
      z.string(),
      z.string()
    )
  })
  .or(
    z.object({
      loadRolesFrom: z.string()
    })
  );

type Configuration = z.infer<typeof configurationSchema>;
>>>>>>> fcc2ec68

/**
 * Somewhat trivial example of a plugin.
 * The plugin keeps a fixed set of hashes.
 * Each hash is associated with a role in the system.
 * One can prove that they have the role by providing the secret
 * preimage of the hash.
 *
 * NOTE. Although one can always generate valid zkproof its output must
 *       match the list kept by the server.
 */
export class SimplePreimagePlugin
  implements IMinAuthPlugin<TsInterfaceType, unknown, string>
{
  // This plugin uses an idiomatic Typescript interface
  readonly __interface_tag = 'ts';
  static readonly __interface_tag = 'ts';

  /**
   *  A memoized zk-circuit verification key
   */
  readonly verificationKey: string;

  /**
   *  The mapping between hashes and role
   */
  private readonly roles: Record<string, string>;

  /**
   * Verify a proof and return the role.
   */
  async verifyAndGetOutput(
    _: unknown,
    serializedProof: JsonProof
  ): Promise<string> {
    const proof = ProvePreimageProofClass.fromJSON(serializedProof);

    // TODO actually call verify..
    const ret = R.lookup(proof.publicOutput.toString())(this.roles);
    if (O.isNone(ret)) throw 'unable to find role';
    else return ret.value;
  }

  /**
   * Trivial - no public inputs.
   */
  publicInputArgsSchema: z.ZodType<unknown> = z.any();

  /**
   * Provide an endpoint returning a list of roles recognized by the plugin.
   */
  readonly customRoutes = Router().get('/roles', (_, res) =>
    res.status(200).json(this.roles)
  );

  /**
   * This ctor is meant ot be called by the `initialize` function.
   */
  private constructor(verificationKey: string, roles: Record<string, string>) {
    this.verificationKey = verificationKey;
    this.roles = roles;
  }

<<<<<<< HEAD
  /**
   * Initialize the plugin with a configuration.
   */
  static async initialize(configuration: {
    roles: Record<string, string>;
  }): Promise<SimplePreimagePlugin> {
=======
  static readonly __interface_tag = 'ts';

  static async initialize(
    configuration: Configuration
  ): Promise<SimplePreimagePlugin> {
>>>>>>> fcc2ec68
    const { verificationKey } = await ProvePreimageProgram.compile();
    const roles =
      'roles' in configuration
        ? configuration.roles
        : await fs
            .readFile(configuration.loadRolesFrom, 'utf-8')
            .then(JSON.parse);
    return new SimplePreimagePlugin(verificationKey, roles);
  }

<<<<<<< HEAD
  /**
   * The plugin configuration schema for
   */
  static readonly configurationSchema: z.ZodType<{
    roles: Record<string, string>;
  }> = z.object({
    roles: z.record(
      // FIXME: the key should be a valid poseidon hash
      z.string(),
      z.string()
    )
  });
=======
  static readonly configurationSchema: z.ZodType<Configuration> =
    configurationSchema;
>>>>>>> fcc2ec68
}

SimplePreimagePlugin satisfies IMinAuthPluginFactory<
  TsInterfaceType,
  SimplePreimagePlugin,
  Configuration,
  unknown,
  string
>;

export default SimplePreimagePlugin;<|MERGE_RESOLUTION|>--- conflicted
+++ resolved
@@ -7,9 +7,6 @@
 import { z } from 'zod';
 import * as R from 'fp-ts/Record';
 import * as O from 'fp-ts/Option';
-<<<<<<< HEAD
-import { TsInterfaceType } from '@lib/common/interfaceKind';
-=======
 import { TsInterfaceType } from '@lib/plugin/fp/interfaceKind';
 import * as fs from 'fs/promises';
 
@@ -28,7 +25,6 @@
   );
 
 type Configuration = z.infer<typeof configurationSchema>;
->>>>>>> fcc2ec68
 
 /**
  * Somewhat trivial example of a plugin.
@@ -92,20 +88,14 @@
     this.roles = roles;
   }
 
-<<<<<<< HEAD
-  /**
+  static readonly __interface_tag = 'ts';
+
+   /**
    * Initialize the plugin with a configuration.
    */
-  static async initialize(configuration: {
-    roles: Record<string, string>;
-  }): Promise<SimplePreimagePlugin> {
-=======
-  static readonly __interface_tag = 'ts';
-
   static async initialize(
     configuration: Configuration
   ): Promise<SimplePreimagePlugin> {
->>>>>>> fcc2ec68
     const { verificationKey } = await ProvePreimageProgram.compile();
     const roles =
       'roles' in configuration
@@ -116,23 +106,11 @@
     return new SimplePreimagePlugin(verificationKey, roles);
   }
 
-<<<<<<< HEAD
-  /**
+    /**
    * The plugin configuration schema for
    */
-  static readonly configurationSchema: z.ZodType<{
-    roles: Record<string, string>;
-  }> = z.object({
-    roles: z.record(
-      // FIXME: the key should be a valid poseidon hash
-      z.string(),
-      z.string()
-    )
-  });
-=======
   static readonly configurationSchema: z.ZodType<Configuration> =
     configurationSchema;
->>>>>>> fcc2ec68
 }
 
 SimplePreimagePlugin satisfies IMinAuthPluginFactory<
