import { Field, JsonProof, MerkleTree, SelfProof, Cache } from 'o1js';
import * as ZkProgram from './merklemembershipsprogram';
import {
  IMinAuthProver,
  IMinAuthProverFactory
} from 'minauth/plugin/plugintype';
import * as A from 'fp-ts/Array';
import axios from 'axios';
import { TaskEither } from 'fp-ts/TaskEither';
import { pipe } from 'fp-ts/function';
import * as TE from 'fp-ts/TaskEither';
import * as NE from 'fp-ts/NonEmptyArray';
import { NonEmptyArray } from 'fp-ts/NonEmptyArray';
import { FpInterfaceType } from 'minauth/plugin/interfacekind';
import * as z from 'zod';
import { fromFailablePromise } from 'minauth/utils/fp/taskeither';

/**
 * Configuration for the prover.
 */
export type MembershipsProverConfiguration = {
  baseUrl: string;
};

export type MembershipsPublicInputArgs = Array<{
  /** The root of the merkle tree that the prover is trying to prove
   *  membership in. */
  treeRoot: Field;
  /** Note that the leaf index is not part of the proof public input,
   *  but it is required to build one. */
  leafIndex: bigint;
}>;

type ZkProof = SelfProof<ZkProgram.PublicInput, ZkProgram.PublicOutput>;

/**
 * With this class you can build proofs and interact with `MerkleMembershipsPlugin`.
 * The zk-circuit will check knowledge of a secret and its witness in merkle trees.
 * Proving this knowledge can be understood as proving membership in a set of users.
 * Because of recursion one can prove membership in multiple sets in one proof.
 */
export class MembershipsProver
  implements
    IMinAuthProver<
      FpInterfaceType,
      MembershipsPublicInputArgs,
      Array<[ZkProgram.PublicInput, ZkProgram.TreeWitness]>,
      Array<Field>
    >
{
  /** This class uses the functionl style interface of the plugin. */
  readonly __interface_tag = 'fp';

  private readonly cfg: MembershipsProverConfiguration;

  /**
   * Build a proof for given inputs.
   * Note that even though TreeWitness is passed as public input, it should not be known to the verifier.
   * TODO fix the above
   */
  prove(
    publicInput: Array<[ZkProgram.PublicInput, ZkProgram.TreeWitness]>,
    secretInput: Array<Field>
  ): TaskEither<string, JsonProof> {
    const computeBaseProof = ([[root, witness], secret]: [
      [ZkProgram.PublicInput, ZkProgram.TreeWitness],
      Field
    ]): TaskEither<string, ZkProof> =>
      // lay the base layer of the recursive proof
      fromFailablePromise(
        () =>
          ZkProgram.Program.baseCase(
            root,
            new ZkProgram.PrivateInput({ witness, secret })
          ),
        'failed in base case'
      );

    // For each pair of inputs (secret and public) add another layer of the recursive proof
    const computeRecursiveProof =
      (l: Array<[[ZkProgram.PublicInput, ZkProgram.TreeWitness], Field]>) =>
      (sp: ZkProof): TaskEither<string, ZkProof> =>
        A.foldLeft(
          // Pattern matching, not actually folding
          () => TE.right(sp),
          (
            [[root, witness], secret]: [
              [ZkProgram.PublicInput, ZkProgram.TreeWitness],
              Field
            ],
            tail
          ) =>
            pipe(
              fromFailablePromise(
                () =>
                  ZkProgram.Program.inductiveCase(
                    root,
                    sp,
                    new ZkProgram.PrivateInput({ witness, secret })
                  ),
                'failed in inductive case'
              ),
              TE.chain((proof) => computeRecursiveProof(tail)(proof))
            )
        )(l);

    // actually compute the proof
    const computeFinalProof = (
      pl: NonEmptyArray<[ZkProgram.PublicInput, ZkProgram.TreeWitness]>,
      sl: NonEmptyArray<Field>
    ): TaskEither<string, ZkProof> => {
      const l = NE.zip(pl, sl);
      const h = NE.head(l);
      const t = NE.tail(l);
      return pipe(computeBaseProof(h), TE.chain(computeRecursiveProof(t)));
    };

    return pipe(
      TE.Do,
      TE.tap(() =>
        publicInput.length != secretInput.length
          ? TE.left('unmatched public/secret input list')
          : TE.right(undefined)
      ),
      TE.bind('publicInputNE', () =>
        TE.fromOption(() => 'public input list empty')(
          NE.fromArray(publicInput)
        )
      ),
      TE.bind('secretInputNE', () =>
        TE.fromOption(() => 'private input list empty')(
          NE.fromArray(secretInput)
        )
      ),
      TE.chain(({ publicInputNE, secretInputNE }) =>
        computeFinalProof(publicInputNE, secretInputNE)
      ),
      TE.map((finalProof) => finalProof.toJSON())
    );
  }

  /**
   * Fetch the data necessary to build the proof inputs.
   * In this case these are Merkle trees related to the roots
   * passed as arguments.
   */
  fetchPublicInputs(
    args: MembershipsPublicInputArgs
  ): TaskEither<string, Array<[ZkProgram.PublicInput, ZkProgram.TreeWitness]>> {
    const getRootAndWitness = async (
      treeRoot: Field,
      leafIndex: bigint
    ): Promise<[ZkProgram.PublicInput, ZkProgram.TreeWitness]> => {
      // fetch the leaves of the tree
      const url = `${this.cfg.baseUrl}/getLeaves/${treeRoot
        .toBigInt()
        .toString()}`;
      const resp = await axios.get(url);

      if (resp.status == 200) {
        // successfully fetched the leaves
        const leaves: Array<string | null> = await z
          .array(z.string().nullable())
          .parseAsync(resp.data);
        // build the tree and the witness
        const tree = new MerkleTree(ZkProgram.TREE_HEIGHT);
        leaves.forEach((leaf, index) => {
          if (leaf !== null) tree.setLeaf(BigInt(index), Field.from(leaf));
        });
        const witness = new ZkProgram.TreeWitness(tree.getWitness(leafIndex));
        return [new ZkProgram.PublicInput({ merkleRoot: treeRoot }), witness];
      } else {
        // failed to fetch the leaves
        const body: { error: string } = resp.data;
        throw `error while getting root and witness: ${body.error}`;
      }
    };

    return fromFailablePromise(
      () =>
        // foreach merkle root return the tree root and the witness
        Promise.all(
          A.map(
            (args: {
              treeRoot: Field;
              leafIndex: bigint;
            }): Promise<[ZkProgram.PublicInput, ZkProgram.TreeWitness]> =>
              getRootAndWitness(args.treeRoot, args.leafIndex)
          )(args)
        ),
      'unable to fetch inputs'
    );
  }

  constructor(cfg: MembershipsProverConfiguration) {
    this.cfg = cfg;
  }

  static readonly __interface_tag = 'fp';

<<<<<<< HEAD
  static compile(): TaskEither<string, { verificationKey: string }> {
    return fromFailablePromise(
      () => ZkProgram.Program.compile({ cache: Cache.None }),
      'failed to compile'
=======
  /** Compile the underlying zk circuit */
  static compile(): TaskEither<string, { verificationKey: string }> {
    // disable cache because of bug in o1js 0.14.1:
    // you have a verification key acquired by using cached circuit AND
    // not build a proof locally,
    // but use a serialized one - it will hang during verification.
    return fromFailablePromise(() =>
      ZkProgram.Program.compile({ cache: Cache.None })
>>>>>>> be04f8dd
    );
  }

  static initialize(
    cfg: MembershipsProverConfiguration,
    compile: boolean = true
  ): TaskEither<string, MembershipsProver> {
    return pipe(
<<<<<<< HEAD
      MembershipsProver.compile(), // TODO: calling compile should probably depend on an argument flag
      TE.map(() => new MembershipsProver(cfg))
=======
      compile
        ? TE.tryCatch(
            MembershipsProver.compile(),
            (e) => 'Error compiling: ' + String(e)
          )
        : TE.right({ verificationKey: '' }),
      () => TE.right(new MembershipsProver(cfg))
>>>>>>> be04f8dd
    );
  }
}

MembershipsProver satisfies IMinAuthProverFactory<
  FpInterfaceType,
  MembershipsProver,
  MembershipsProverConfiguration
>;

export default MembershipsProver;<|MERGE_RESOLUTION|>--- conflicted
+++ resolved
@@ -198,12 +198,6 @@
 
   static readonly __interface_tag = 'fp';
 
-<<<<<<< HEAD
-  static compile(): TaskEither<string, { verificationKey: string }> {
-    return fromFailablePromise(
-      () => ZkProgram.Program.compile({ cache: Cache.None }),
-      'failed to compile'
-=======
   /** Compile the underlying zk circuit */
   static compile(): TaskEither<string, { verificationKey: string }> {
     // disable cache because of bug in o1js 0.14.1:
@@ -212,7 +206,6 @@
     // but use a serialized one - it will hang during verification.
     return fromFailablePromise(() =>
       ZkProgram.Program.compile({ cache: Cache.None })
->>>>>>> be04f8dd
     );
   }
 
@@ -221,10 +214,6 @@
     compile: boolean = true
   ): TaskEither<string, MembershipsProver> {
     return pipe(
-<<<<<<< HEAD
-      MembershipsProver.compile(), // TODO: calling compile should probably depend on an argument flag
-      TE.map(() => new MembershipsProver(cfg))
-=======
       compile
         ? TE.tryCatch(
             MembershipsProver.compile(),
@@ -232,7 +221,6 @@
           )
         : TE.right({ verificationKey: '' }),
       () => TE.right(new MembershipsProver(cfg))
->>>>>>> be04f8dd
     );
   }
 }
