--- conflicted
+++ resolved
@@ -44,23 +44,16 @@
     throw 'not implemented, please query the `/roles` endpoint';
   }
 
-<<<<<<< HEAD
-  static async compile(): Promise<{ verificationKey: string }> {
-=======
   /** Compile the underlying zk circuit */
   static async compile(): Promise<{ verificationKey: string }> {
     // disable cache because of bug in o1js 0.14.1:
     // you have a verification key acquired by using cached circuit AND
     // not build a proof locally,
     // but use a serialized one - it will hang during verification.
->>>>>>> be04f8dd
     return await ProvePreimageProgram.compile({ cache: Cache.None });
   }
 
   /** Initialize the prover */
-<<<<<<< HEAD
-  static async initialize(logger: Logger): Promise<SimplePreimageProver> {
-=======
   static async initialize(
     logger: Logger,
     compile: boolean = true
@@ -68,7 +61,6 @@
     if (compile) {
       await SimplePreimageProver.compile();
     }
->>>>>>> be04f8dd
     return new SimplePreimageProver(logger);
   }
 }
